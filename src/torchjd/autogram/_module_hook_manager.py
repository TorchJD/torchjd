--- conflicted
+++ resolved
@@ -101,7 +101,6 @@
         self.gramian_accumulator = gramian_accumulator
         self.has_batch_dim = has_batch_dim
 
-<<<<<<< HEAD
     def __call__(
         self,
         module: nn.Module,
@@ -109,9 +108,6 @@
         kwargs: dict[str, PyTree],
         outputs: PyTree,
     ) -> PyTree:
-=======
-    def __call__(self, module: nn.Module, args: tuple[PyTree, ...], outputs: PyTree) -> PyTree:
->>>>>>> 6aae58ce
         if self.gramian_accumulation_phase:
             return outputs
 
@@ -139,27 +135,15 @@
         index = cast(int, preference.argmin().item())
         self.target_edges.register(get_gradient_edge(rg_outputs[index]))
 
-<<<<<<< HEAD
-        rg_output_in_dims = (0,) * len(rg_outputs)
-        arg_in_dims = tree_map(lambda t: 0 if isinstance(t, Tensor) else None, args)
-        kwargs_in_dims = tree_map(lambda t: 0 if isinstance(t, Tensor) else None, kwargs)
-        in_dims = (rg_output_in_dims, arg_in_dims, kwargs_in_dims)
-
-        vjp = (
-            FunctionalVJP(module, in_dims)
-            if self.has_batch_dim
-            else AutogradVJP(module, rg_outputs)
-        )
-=======
         vjp: VJP
         if self.has_batch_dim:
-            rg_outputs_in_dims = (0,) * len(rg_outputs)
-            args_in_dims = tree_map(lambda t: 0 if isinstance(t, Tensor) else None, args)
-            in_dims = (rg_outputs_in_dims, args_in_dims)
+            rg_output_in_dims = (0,) * len(rg_outputs)
+            arg_in_dims = tree_map(lambda t: 0 if isinstance(t, Tensor) else None, args)
+            kwargs_in_dims = tree_map(lambda t: 0 if isinstance(t, Tensor) else None, kwargs)
+            in_dims = (rg_output_in_dims, arg_in_dims, kwargs_in_dims)
             vjp = FunctionalVJP(module, in_dims)
         else:
             vjp = AutogradVJP(module, rg_outputs)
->>>>>>> 6aae58ce
 
         autograd_fn_rg_outputs = JacobianAccumulator.apply(
             self.gramian_accumulation_phase,
@@ -193,10 +177,7 @@
         gramian_accumulation_phase: BoolRef,
         vjp: VJP,
         args: tuple[PyTree, ...],
-<<<<<<< HEAD
-        kwargs: dict[str, PyTree],
-=======
->>>>>>> 6aae58ce
+        kwargs: dict[str, PyTree],
         gramian_accumulator: GramianAccumulator,
         module: nn.Module,
         *rg_tensors: Tensor,
@@ -204,11 +185,7 @@
         return tuple(t.detach() for t in rg_tensors)
 
     # For Python version > 3.10, the type of `inputs` should become
-<<<<<<< HEAD
     # tuple[BoolRef, VJP, tuple[PyTree, ...], dict[str, PyTree], GramianAccumulator, nn.Module, *tuple[Tensor, ...]]
-=======
-    # tuple[BoolRef, VJP, tuple[PyTree, ...], GramianAccumulator, nn.Module, *tuple[Tensor, ...]]
->>>>>>> 6aae58ce
     @staticmethod
     def setup_context(
         ctx,
@@ -224,11 +201,7 @@
 
     @staticmethod
     def backward(ctx, *grad_outputs: Tensor) -> tuple:
-<<<<<<< HEAD
         # For python > 3.10: -> tuple[None, None, None, None, None, None, *tuple[Tensor, ...]]
-=======
-        # Return type for python > 3.10: # tuple[None, None, None, None, None, *tuple[Tensor, ...]]
->>>>>>> 6aae58ce
 
         if not ctx.gramian_accumulation_phase:
             return None, None, None, None, None, None, *grad_outputs
@@ -251,10 +224,7 @@
     def forward(
         vjp: VJP,
         args: tuple[PyTree, ...],
-<<<<<<< HEAD
-        kwargs: dict[str, PyTree],
-=======
->>>>>>> 6aae58ce
+        kwargs: dict[str, PyTree],
         gramian_accumulator: GramianAccumulator,
         module: nn.Module,
         *grad_outputs: Tensor,
@@ -267,16 +237,10 @@
     @staticmethod
     def vmap(
         _,
-<<<<<<< HEAD
         in_dims: tuple,  # tuple[None, tuple[PyTree, ...], dict[str, PyTree], None, None, *tuple[int | None, ...]]
         vjp: VJP,
         args: tuple[PyTree, ...],
         kwargs: dict[str, PyTree],
-=======
-        in_dims: tuple,  # tuple[None, tuple[PyTree, ...], None, None, *tuple[int | None, ...]]
-        vjp: VJP,
-        args: tuple[PyTree, ...],
->>>>>>> 6aae58ce
         gramian_accumulator: GramianAccumulator,
         module: nn.Module,
         *jac_outputs: Tensor,
