--- conflicted
+++ resolved
@@ -203,7 +203,6 @@
             Gramian depends on the shape of this output, as explained in the note above.
         """
 
-<<<<<<< HEAD
         if self._batched_dim is not None:
             # move batched dim to the end
             ordered_output = output.movedim(self._batched_dim, -1)
@@ -227,35 +226,26 @@
         # - Non-batched only: vector of shape [dim]
         # - Batched and non-batched: matrix of shape [dim, batch_size]
 
-        square_gramian = self._compute_square_gramian(reshaped_output, has_non_batched_dim)
-
-        unordered_gramian = reshape_gramian(square_gramian, ordered_shape)
-
-        if self._batched_dim is not None:
-            gramian = movedim_gramian(unordered_gramian, [-1], [self._batched_dim])
-        else:
-            gramian = unordered_gramian
-
-        return gramian
-
-    def _compute_square_gramian(self, output: Tensor, has_non_batched_dim: bool) -> Tensor:
-=======
-        reshaped_output = output.reshape([-1])
-
->>>>>>> 6431bbff
         self._module_hook_manager.gramian_accumulation_phase = True
 
         try:
-            square_gramian = self._compute_square_gramian(reshaped_output)
+            square_gramian = self._compute_square_gramian(reshaped_output, has_non_batched_dim)
         finally:
             # Reset everything that has a state, even if the previous call raised an exception
             self._module_hook_manager.gramian_accumulation_phase = False
             self._gramian_accumulator.reset()
             self._target_edges.reset()
 
-        return square_gramian
-
-    def _compute_square_gramian(self, output: Tensor) -> Tensor:
+        unordered_gramian = reshape_gramian(square_gramian, ordered_shape)
+
+        if self._batched_dim is not None:
+            gramian = movedim_gramian(unordered_gramian, [-1], [self._batched_dim])
+        else:
+            gramian = unordered_gramian
+
+        return gramian
+
+    def _compute_square_gramian(self, output: Tensor, has_non_batched_dim: bool) -> Tensor:
         leaf_targets = list(self._target_edges.get_leaf_edges({get_gradient_edge(output)}))
 
         def differentiation(_grad_output: Tensor) -> tuple[Tensor, ...]:
