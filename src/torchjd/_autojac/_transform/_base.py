from __future__ import annotations

from abc import ABC, abstractmethod
from collections.abc import Sequence
from typing import Generic

from torch import Tensor

from ._tensor_dict import _A, _B, _C, EmptyTensorDict, _least_common_ancestor


class RequirementError(ValueError):
    """Inappropriate set of inputs keys."""

    pass


class Transform(Generic[_B, _C], ABC):
    """
    Abstract base class for all transforms. Transforms are elementary building blocks of a jacobian
    descent backward phase. A transform maps a TensorDict to another.
    """

    def compose(self, other: Transform[_A, _B]) -> Transform[_A, _C]:
        return Composition(self, other)

    def conjunct(self, other: Transform[_B, _C]) -> Transform[_B, _C]:
        return Conjunction([self, other])

    def __str__(self) -> str:
        return type(self).__name__

    @abstractmethod
    def __call__(self, input: _B) -> _C:
        """Applies the transform to the input."""

    @abstractmethod
    def check_keys(self, input_keys: set[Tensor]) -> set[Tensor]:
        """
        Checks that the provided input_keys satisfy the transform's requirements and returns the
        corresponding output keys for recursion.

        If the provided input_keys do not satisfy the transform's requirements, raises a
        RequirementError.

        The output keys are the set of keys of the output TensorDict of the transform when the input
        TensorDict's keys are input_keys.
        """

    __lshift__ = compose
    __or__ = conjunct


class Composition(Transform[_B, _C]):
    """
    Transform corresponding to the composition of two transforms inner and outer.

    :param inner: The transform to apply first, to the input.
    :param outer: The transform to apply second, to the result of ``inner``.
    """

    def __init__(self, outer: Transform[_A, _C], inner: Transform[_B, _A]):
        self.outer = outer
        self.inner = inner

    def __str__(self) -> str:
        return str(self.outer) + " ∘ " + str(self.inner)

    def __call__(self, input: _B) -> _C:
        intermediate = self.inner(input)
        return self.outer(intermediate)

    def check_keys(self, input_keys: set[Tensor]) -> set[Tensor]:
        intermediate_keys = self.inner.check_keys(input_keys)
        output_keys = self.outer.check_keys(intermediate_keys)
        return output_keys


class Conjunction(Transform[_B, _C]):
    """
    Transform applying several transforms to the same input, and combining the results (by union)
    into a single TensorDict.

    :param transforms: The transforms to apply. Their outputs should have disjoint sets of keys.
    """

    def __init__(self, transforms: Sequence[Transform[_B, _C]]):
        self.transforms = transforms

    def __str__(self) -> str:
        strings = []
        for t in self.transforms:
            s = str(t)
            if isinstance(t, Conjunction):
                strings.append(s[1:-1])  # Remove parentheses
            else:
                strings.append(s)
        return "(" + " | ".join(strings) + ")"

    def __call__(self, tensor_dict: _B) -> _C:
        tensor_dicts = [transform(tensor_dict) for transform in self.transforms]
<<<<<<< HEAD
        output_type: type[_A] = EmptyTensorDict
        output: _A = EmptyTensorDict({})
=======
        output_type: type[_B] = EmptyTensorDict
        output: _B = EmptyTensorDict()
>>>>>>> 9182b4ae
        for tensor_dict in tensor_dicts:
            output_type = _least_common_ancestor(output_type, type(tensor_dict))
            output |= tensor_dict
        return output_type(output)

    def check_keys(self, input_keys: set[Tensor]) -> set[Tensor]:
        output_keys_list = [key for t in self.transforms for key in t.check_keys(input_keys)]
        output_keys = set(output_keys_list)

        if len(output_keys) != len(output_keys_list):
            raise RequirementError("The sets of output keys of transforms should be disjoint.")

        return output_keys<|MERGE_RESOLUTION|>--- conflicted
+++ resolved
@@ -99,13 +99,8 @@
 
     def __call__(self, tensor_dict: _B) -> _C:
         tensor_dicts = [transform(tensor_dict) for transform in self.transforms]
-<<<<<<< HEAD
-        output_type: type[_A] = EmptyTensorDict
-        output: _A = EmptyTensorDict({})
-=======
         output_type: type[_B] = EmptyTensorDict
-        output: _B = EmptyTensorDict()
->>>>>>> 9182b4ae
+        output: _B = EmptyTensorDict({})
         for tensor_dict in tensor_dicts:
             output_type = _least_common_ancestor(output_type, type(tensor_dict))
             output |= tensor_dict
