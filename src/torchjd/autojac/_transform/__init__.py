from .aggregate import Aggregate
from .base import Composition, Conjunction, Transform
from .diagonalize import Diagonalize
from .grad import Grad
from .init import Init
from .jac import Jac
<<<<<<< HEAD
from .scaling import Scaling
=======
from .matrixify import Matrixify
from .reshape import Reshape
>>>>>>> 925bc72b
from .stack import Stack
from .store import Store
from .subset import Subset
from .tensor_dict import (
    EmptyTensorDict,
    Gradients,
    GradientVectors,
    JacobianMatrices,
    Jacobians,
    TensorDict,
)<|MERGE_RESOLUTION|>--- conflicted
+++ resolved
@@ -4,12 +4,6 @@
 from .grad import Grad
 from .init import Init
 from .jac import Jac
-<<<<<<< HEAD
-from .scaling import Scaling
-=======
-from .matrixify import Matrixify
-from .reshape import Reshape
->>>>>>> 925bc72b
 from .stack import Stack
 from .store import Store
 from .subset import Subset
