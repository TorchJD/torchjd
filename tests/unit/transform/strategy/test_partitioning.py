import pytest
from unit.transform.strategy.utils.inputs import aggregator, keys
from unit.transform.strategy.utils.property_testers import (
    EmptyDictProperty,
    ExpectedStructureProperty,
)

from torchjd.transform.strategy import PartitioningStrategy


@pytest.mark.parametrize(
    "strategy",
    [
        PartitioningStrategy(
            key_orders=[keys[:3], keys[3:]],
            aggregators=[aggregator, aggregator],
        ),
    ],
)
<<<<<<< HEAD
class TestPartitioning(ExpectedStructureProperty):
=======
class TestPartitioningStructure(ExpectedStructureProperty):
>>>>>>> 4d5422e4
    pass


@pytest.mark.parametrize("strategy", [PartitioningStrategy([], [])])
class TestPartitioningEmpty(EmptyDictProperty):
    pass<|MERGE_RESOLUTION|>--- conflicted
+++ resolved
@@ -17,11 +17,7 @@
         ),
     ],
 )
-<<<<<<< HEAD
-class TestPartitioning(ExpectedStructureProperty):
-=======
 class TestPartitioningStructure(ExpectedStructureProperty):
->>>>>>> 4d5422e4
     pass
 
 
