--- conflicted
+++ resolved
@@ -111,20 +111,11 @@
 
 
 @mark.parametrize(["architecture", "batch_size"], PARAMETRIZATIONS)
-<<<<<<< HEAD
-@mark.parametrize(["aggregator", "weighting"], AGGREGATORS_AND_WEIGHTINGS)
 @mark.parametrize("batched_engine", [False, True])
 def test_equivalence_autojac_autogram(
     architecture: type[ShapedModule],
     batch_size: int,
-    aggregator: Aggregator,
-    weighting: Weighting,
     batched_engine: bool,
-=======
-def test_equivalence_autojac_autogram(
-    architecture: type[ShapedModule],
-    batch_size: int,
->>>>>>> 1684cbda
 ):
     """
     Tests that the autogram engine gives the same results as the autojac engine on IWRM for several
