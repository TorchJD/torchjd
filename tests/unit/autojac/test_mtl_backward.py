--- conflicted
+++ resolved
@@ -545,10 +545,7 @@
     assert_close(p1.grad, p2 * r + r)
 
     J = torch.tensor([[-p1, p1], [-p1 * p2, p1 * p2]], device=DEVICE)
-<<<<<<< HEAD
     assert_close(p0.grad, aggregator(J))
-=======
-    assert_close(p0.grad, A(J))
 
 
 def test_mtl_backward_shared_params_overlap_with_tasks_params():
@@ -569,7 +566,7 @@
         mtl_backward(
             losses=[y1, y2],
             features=[r],
-            A=UPGrad(),
+            aggregator=UPGrad(),
             tasks_params=[[p1], [p0, p2]],  # Problem: p0 is also shared
             shared_params=[p0],
             retain_graph=True,
@@ -594,7 +591,6 @@
         mtl_backward(
             losses=[y1, y2],
             features=[r],
-            A=UPGrad(),
+            aggregator=UPGrad(),
             retain_graph=True,
-        )
->>>>>>> 69f56f6d
+        )