import gc

import torch
from device import DEVICE
from utils.architectures import (
    AlexNet,
    Cifar10Model,
    FreeParam,
    GroupNormMobileNetV3Small,
    InstanceNormMobileNetV2,
    InstanceNormResNet18,
    ModuleFactory,
    NoFreeParam,
    SqueezeNet,
    WithTransformerLarge,
)
from utils.forward_backwards import (
    autograd_forward_backward,
    autograd_gramian_forward_backward,
    autogram_forward_backward,
    autojac_forward_backward,
    make_mse_loss_fn,
)
from utils.tensors import make_inputs_and_targets

from tests.speed.utils import print_times, time_call
from torchjd.aggregation import Mean
from torchjd.autogram import Engine

PARAMETRIZATIONS = [
    (ModuleFactory(WithTransformerLarge), 8),
    (ModuleFactory(FreeParam), 64),
    (ModuleFactory(NoFreeParam), 64),
    (ModuleFactory(Cifar10Model), 64),
    (ModuleFactory(AlexNet), 8),
    (ModuleFactory(InstanceNormResNet18), 16),
    (ModuleFactory(GroupNormMobileNetV3Small), 16),
    (ModuleFactory(SqueezeNet), 4),
    (ModuleFactory(InstanceNormMobileNetV2), 2),
]


def compare_autograd_autojac_and_autogram_speed(factory: ModuleFactory, batch_size: int):
    model = factory()
    inputs, targets = make_inputs_and_targets(model, batch_size)
    loss_fn = make_mse_loss_fn(targets)

    A = Mean()
    W = A.weighting

    print(
        f"\nTimes for forward + backward on {factory} with BS={batch_size}, A={A}" f" on {DEVICE}."
    )

    def fn_autograd():
        autograd_forward_backward(model, inputs, loss_fn)

    def init_fn_autograd():
        torch.cuda.empty_cache()
        gc.collect()
        fn_autograd()

    def fn_autograd_gramian():
        autograd_gramian_forward_backward(model, inputs, loss_fn, W)

    def init_fn_autograd_gramian():
        torch.cuda.empty_cache()
        gc.collect()
        fn_autograd_gramian()

    def fn_autojac():
        autojac_forward_backward(model, inputs, loss_fn, A)

    def init_fn_autojac():
        torch.cuda.empty_cache()
        gc.collect()
        fn_autojac()

    def fn_autogram():
        autogram_forward_backward(model, inputs, loss_fn, engine, W)

    def init_fn_autogram():
        torch.cuda.empty_cache()
        gc.collect()
        fn_autogram()

    def optionally_cuda_sync():
        if str(DEVICE).startswith("cuda"):
            torch.cuda.synchronize()

    def pre_fn():
        model.zero_grad()
        optionally_cuda_sync()

    def post_fn():
        optionally_cuda_sync()

    n_runs = 10
    autograd_times = time_call(fn_autograd, init_fn_autograd, pre_fn, post_fn, n_runs)
    print_times("autograd", autograd_times)

    autograd_gramian_times = time_call(
        fn_autograd_gramian, init_fn_autograd_gramian, pre_fn, post_fn, n_runs
    )
    print_times("autograd gramian", autograd_gramian_times)

    autojac_times = time_call(fn_autojac, init_fn_autojac, pre_fn, post_fn, n_runs)
    print_times("autojac", autojac_times)

<<<<<<< HEAD
    engine = Engine(model)
    autogram_times = torch.tensor(time_call(fn_autogram, init_fn_autogram, pre_fn, post_fn, n_runs))
    print(f"autogram times (avg = {autogram_times.mean():.5f}, std = {autogram_times.std():.5f}")
    print(autogram_times)
    print()


def noop():
    pass


def time_call(fn, init_fn=noop, pre_fn=noop, post_fn=noop, n_runs: int = 10) -> list[float]:
    init_fn()

    times = []
    for _ in range(n_runs):
        pre_fn()
        start = time.perf_counter()
        fn()
        post_fn()
        elapsed_time = time.perf_counter() - start
        times.append(elapsed_time)

    return times
=======
    engine = Engine(model, batch_dim=0)
    autogram_times = time_call(fn_autogram, init_fn_autogram, pre_fn, post_fn, n_runs)
    print_times("autogram", autogram_times)
>>>>>>> 0b3836a1


def main():
    for factory, batch_size in PARAMETRIZATIONS:
        compare_autograd_autojac_and_autogram_speed(factory, batch_size)
        print("\n")


if __name__ == "__main__":
    # To test this on cuda, add the following environment variables when running this:
    # CUBLAS_WORKSPACE_CONFIG=:4096:8;PYTEST_TORCH_DEVICE=cuda:0
    main()<|MERGE_RESOLUTION|>--- conflicted
+++ resolved
@@ -107,36 +107,9 @@
     autojac_times = time_call(fn_autojac, init_fn_autojac, pre_fn, post_fn, n_runs)
     print_times("autojac", autojac_times)
 
-<<<<<<< HEAD
     engine = Engine(model)
-    autogram_times = torch.tensor(time_call(fn_autogram, init_fn_autogram, pre_fn, post_fn, n_runs))
-    print(f"autogram times (avg = {autogram_times.mean():.5f}, std = {autogram_times.std():.5f}")
-    print(autogram_times)
-    print()
-
-
-def noop():
-    pass
-
-
-def time_call(fn, init_fn=noop, pre_fn=noop, post_fn=noop, n_runs: int = 10) -> list[float]:
-    init_fn()
-
-    times = []
-    for _ in range(n_runs):
-        pre_fn()
-        start = time.perf_counter()
-        fn()
-        post_fn()
-        elapsed_time = time.perf_counter() - start
-        times.append(elapsed_time)
-
-    return times
-=======
-    engine = Engine(model, batch_dim=0)
     autogram_times = time_call(fn_autogram, init_fn_autogram, pre_fn, post_fn, n_runs)
     print_times("autogram", autogram_times)
->>>>>>> 0b3836a1
 
 
 def main():
