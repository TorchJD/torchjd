--- conflicted
+++ resolved
@@ -10,14 +10,11 @@
 
 ### Added
 
-<<<<<<< HEAD
 - Added a default value to the `inputs` parameter of `backward`. If not provided, the `inputs` will
   default to all leaf tensors that were used to compute the `tensors` parameter. This is in line
   with the behavior of
   [torch.autograd.backward](https://pytorch.org/docs/stable/generated/torch.autograd.backward.html).
-=======
 - Note in the documentation about the incompatibility of `backward` and `mtl_backward` with tensors that retain grad.
->>>>>>> 3a810238
 
 ### Changed
 
